from setuptools import setup, find_packages  # type: ignore

with open("README.md", "r") as fh:
    long_description = fh.read()


setup(
    name="redbrick-sdk",
    url="https://github.com/dereklukacs/redbrick-sdk",
<<<<<<< HEAD
    version="0.2.12",
=======
    version="0.2.13",
>>>>>>> 2f181e61
    description="RedBrick platform python SDK!",
    py_modules=["redbrick"],
    packages=find_packages(),
    # package_dir={"": "redbrick"},
    long_description=long_description,
    long_description_content_type="text/markdown",
    install_requires=[
        "opencv-python==4.2.0.34",
        "numpy==1.18.5",
        "matplotlib==3.2.1",
        "requests==2.23.0",
        "tqdm==4.50.0",
        "scikit-image==0.17.1",
        "termcolor==1.1.0",
    ],
    extras_require={
        "dev": [
            "pytest>=3.7",
            "black==19.10b0",
            "pydocstyle==5.0.2",
            "pycodestyle==2.6.0",
            "twine==3.1.1",
            "wheel==0.35.1",
            "mypy==0.790",
            "pytest-mock==3.3.1",
        ]
    },
)<|MERGE_RESOLUTION|>--- conflicted
+++ resolved
@@ -7,11 +7,7 @@
 setup(
     name="redbrick-sdk",
     url="https://github.com/dereklukacs/redbrick-sdk",
-<<<<<<< HEAD
-    version="0.2.12",
-=======
-    version="0.2.13",
->>>>>>> 2f181e61
+    version="0.2.14",
     description="RedBrick platform python SDK!",
     py_modules=["redbrick"],
     packages=find_packages(),
