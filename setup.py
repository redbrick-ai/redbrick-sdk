"""Setup the python module."""
import os
from setuptools import setup, find_packages  # type: ignore

with open("README.md", "r", encoding="utf-8") as fh:
    long_description = fh.read()

with open(
    os.path.join(os.path.abspath(os.path.dirname(__file__)), "redbrick", "VERSION"),
    "r",
    encoding="utf-8",
) as f:
    version = f.read().strip()

install_requires = [
    "requests==2.23.0",
    "tqdm==4.50.0",
    "termcolor==1.1.0",
    "aiohttp==3.7.4",
    "cchardet==2.1.7",
    "aiodns==3.0.0",
    "Pillow==8.3.2",
    "shapely==1.7.1",
    "numpy>=1.15",
    "matplotlib>=3.2",
    "scikit-image==0.18.3",
    "pyparsing==2.4.7",
    "aiofiles==0.8.0",
    "rasterio==1.2.10; sys_platform=='darwin'",
    "rasterio==1.2.10; sys_platform=='linux'",
<<<<<<< HEAD
    "InquirerPy==0.3.0",
    "halo==0.0.31",
=======
    "nest-asyncio==1.5.4",
>>>>>>> 2f1be9d2
]

setup(
    name="redbrick-sdk",
    url="https://github.com/redbrick-ai/redbrick-sdk",
    version=version,
    description="RedBrick platform Python SDK!",
    py_modules=["redbrick"],
    python_requires=">=3.7.0, <3.10",
    packages=find_packages(),
    long_description=long_description,
    long_description_content_type="text/markdown",
    include_package_data=True,
    install_requires=install_requires,
    entry_points={
        "console_scripts": ["redbrick=redbrick.cli:cli_main"],
    },
    extras_require={
        "dev": [
            "twine==3.1.1",
            "wheel==0.35.1",
            "pytest-mock==3.3.1",
            "pytest==6.1.2",
            "black==21.7b0",
            "mypy==0.790",
            "mypy-extensions==0.4.3",
            "pylint==2.11.1",
            "pycodestyle==2.6.0",
            "pydocstyle==5.1.1",
            "flake8==3.8.4",
            "flake8-print==3.1.4",
            "eradicate==1.0",
            "pytest-cov>=2.8.1",
            "pytest-asyncio==0.12.0",
            "pytest-eradicate==0.0.5",
            "pytest-pycodestyle==2.2.0",
            "pytest-pydocstyle==2.2.0",
            "pytest-black==0.3.12",
            "pytest-pylint==0.17.0",
            "pytest-mypy==0.7.0",
            "pytest-flake8==1.0.6",
            "pytest-randomly==3.4.1",
        ]
    },
)<|MERGE_RESOLUTION|>--- conflicted
+++ resolved
@@ -28,12 +28,9 @@
     "aiofiles==0.8.0",
     "rasterio==1.2.10; sys_platform=='darwin'",
     "rasterio==1.2.10; sys_platform=='linux'",
-<<<<<<< HEAD
     "InquirerPy==0.3.0",
     "halo==0.0.31",
-=======
     "nest-asyncio==1.5.4",
->>>>>>> 2f1be9d2
 ]
 
 setup(
