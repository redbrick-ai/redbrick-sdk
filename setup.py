from setuptools import setup, find_packages  # type: ignore
import os

with open("README.md", "r") as fh:
    long_description = fh.read()

with open(
    os.path.join(os.path.abspath(os.path.dirname(__file__)), "redbrick", "VERSION"),
    "r",
    encoding="utf-8",
) as f:
    version = f.read().strip()

setup(
    name="redbrick-sdk",
    url="https://github.com/redbrick-ai/redbrick-sdk",
    version=version,
    description="RedBrick platform Python SDK!",
    py_modules=["redbrick"],
    packages=find_packages(),
    # package_dir={"": "redbrick"},
    long_description=long_description,
    long_description_content_type="text/markdown",
    include_package_data=True,
    install_requires=[
        "requests==2.23.0",
        "tqdm==4.50.0",
        "termcolor==1.1.0",
        "requests==2.23.0",
<<<<<<< HEAD
        "Pillow==8.0.1",
        "aiohttp==3.7.4.post0",
        "cchardet==2.1.7",
        "aiodns==3.0.0",
=======
        "Pillow==8.2.0",
>>>>>>> 9b4372d2
    ],
    extras_require={
        "dev": [
            "pytest>=3.7",
            "black==19.10b0",
            "pydocstyle==5.0.2",
            "pycodestyle==2.6.0",
            "twine==3.1.1",
            "wheel==0.35.1",
            "mypy==0.790",
            "pytest-mock==3.3.1",
        ]
    },
)<|MERGE_RESOLUTION|>--- conflicted
+++ resolved
@@ -27,14 +27,10 @@
         "tqdm==4.50.0",
         "termcolor==1.1.0",
         "requests==2.23.0",
-<<<<<<< HEAD
-        "Pillow==8.0.1",
         "aiohttp==3.7.4.post0",
         "cchardet==2.1.7",
         "aiodns==3.0.0",
-=======
         "Pillow==8.2.0",
->>>>>>> 9b4372d2
     ],
     extras_require={
         "dev": [
