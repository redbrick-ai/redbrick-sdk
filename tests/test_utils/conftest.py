--- conflicted
+++ resolved
@@ -6,11 +6,8 @@
 
 import numpy as np
 import pydicom
-<<<<<<< HEAD
-
-=======
->>>>>>> 97c963d7
 import pydicom.uid
+
 import pytest
 import nibabel as nib
 from rt_utils import RTStructBuilder  # type: ignore
@@ -154,14 +151,7 @@
 
     # metadata
     meta = pydicom.Dataset()
-<<<<<<< HEAD
-    meta.MediaStorageSOPClassUID = (
-        pydicom.uid.MRImageStorage
-        # pydicom._storage_sopclass_uids.MRImageStorage  # pylint: disable=protected-access
-    )
-=======
     meta.MediaStorageSOPClassUID = pydicom.uid.MRImageStorage
->>>>>>> 97c963d7
     meta.MediaStorageSOPInstanceUID = pydicom.uid.generate_uid()
     meta.TransferSyntaxUID = pydicom.uid.ExplicitVRLittleEndian
 
@@ -169,14 +159,7 @@
     ds.file_meta = meta
     ds.is_little_endian = True
     ds.is_implicit_VR = False
-<<<<<<< HEAD
-    ds.SOPClassUID = (
-        pydicom.uid.MRImageStorage
-        # pydicom._storage_sopclass_uids.MRImageStorage  # pylint: disable=protected-access
-    )
-=======
     ds.SOPClassUID = pydicom.uid.MRImageStorage
->>>>>>> 97c963d7
     ds.PatientName = "Test^Firstname"
     ds.PatientID = "123456"
     ds.Modality = "MR"
@@ -229,14 +212,7 @@
     for i in range(2):
         # metadata
         meta = pydicom.Dataset()
-<<<<<<< HEAD
-        meta.MediaStorageSOPClassUID = (
-            pydicom.uid.MRImageStorage
-            # pydicom._storage_sopclass_uids.MRImageStorage  # pylint: disable=protected-access
-        )
-=======
         meta.MediaStorageSOPClassUID = pydicom.uid.MRImageStorage
->>>>>>> 97c963d7
         meta.MediaStorageSOPInstanceUID = pydicom.uid.generate_uid()
         meta.TransferSyntaxUID = pydicom.uid.ExplicitVRLittleEndian
 
@@ -244,14 +220,7 @@
         ds.file_meta = meta
         ds.is_little_endian = True
         ds.is_implicit_VR = False
-<<<<<<< HEAD
-        ds.SOPClassUID = (
-            pydicom.uid.MRImageStorage
-            # pydicom._storage_sopclass_uids.MRImageStorage  # pylint: disable=protected-access
-        )
-=======
         ds.SOPClassUID = pydicom.uid.MRImageStorage
->>>>>>> 97c963d7
         ds.PatientName = "Test^Firstname"
         ds.PatientID = "123456"
         ds.Modality = "MR"
