--- conflicted
+++ resolved
@@ -593,11 +593,7 @@
             {
                 key: value
                 for key, value in datapoint.items()
-<<<<<<< HEAD
-                if key not in ("currentStageName", "labelsPath")
-=======
-                if key not in ("dpId", "currentStageName")
->>>>>>> 030930d0
+                if key not in ("dpId", "currentStageName", "labelsPath")
             }
             for datapoint in datapoints
         ]
