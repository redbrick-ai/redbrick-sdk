--- conflicted
+++ resolved
@@ -431,14 +431,10 @@
         """
         Export data into redbrick format.
 
-<<<<<<< HEAD
-        Parameters:
-=======
         >>> project = redbrick.get_project(api_key, url, org_id, project_id)
         >>> result = project.export.redbrick_format()
 
         Parameters
->>>>>>> fc6b679e
         -----------------
         only_ground_truth: bool = True
             If set to True, will only return data that has
@@ -451,19 +447,11 @@
             If the unique task_id is mentioned, only a single
             datapoint will be exported.
 
-<<<<<<< HEAD
         Returns:
-=======
-        Returns
->>>>>>> fc6b679e
         -----------------
         List[Dict]
             Datapoint and labels in RedBrick AI format. See
             https://docs.redbrickai.com/python-sdk/reference
-<<<<<<< HEAD
-=======
-
->>>>>>> fc6b679e
         """
         if task_id:
             datapoints, _ = self._get_raw_data_single(task_id)
