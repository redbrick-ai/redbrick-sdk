--- conflicted
+++ resolved
@@ -28,11 +28,8 @@
 from .config import config
 from .version_check import version_check
 
-<<<<<<< HEAD
+
 __version__ = "2.18.6"
-=======
-__version__ = "2.18.5"
->>>>>>> aee6e478
 
 # windows event loop close bug https://github.com/encode/httpx/issues/914#issuecomment-622586610
 try:
