--- conflicted
+++ resolved
@@ -81,11 +81,8 @@
         SettingsRepo,
         ProjectRepo,
         WorkspaceRepo,
-<<<<<<< HEAD
         StorageMethodRepo,
-=======
         WorkforceRepo,
->>>>>>> b7f58217
     )
 
     if context.config.debug:
@@ -97,11 +94,8 @@
     context.settings = SettingsRepo(context.client)
     context.project = ProjectRepo(context.client)
     context.workspace = WorkspaceRepo(context.client)
-<<<<<<< HEAD
     context.storage_method = StorageMethodRepo(context.client)
-=======
     context.workforce = WorkforceRepo(context.client)
->>>>>>> b7f58217
     return context
 
 
