--- conflicted
+++ resolved
@@ -37,6 +37,7 @@
         header = img.header
         data = img.get_fdata()
 
+        mask_arr: numpy.ndarray = numpy.array([0])
         if png_mask:
             mask_arr = numpy.transpose(data, (1, 0, 2))
             mask_arr = mask_arr.reshape(mask_arr.shape[0], mask_arr.shape[1])
@@ -66,12 +67,6 @@
                 instances: List[int] = [label["dicom"]["instanceid"]] + (
                     label["dicom"].get("groupids", []) or []
                 )
-<<<<<<< HEAD
-=======
-                filename = uniquify_path(
-                    os.path.join(dirname, f"{label['dicom']['instanceid']}.nii.gz")
-                )
->>>>>>> e98c83c4
 
                 if png_mask:
                     color_mask = numpy.where(
@@ -91,7 +86,7 @@
                         numpy.isin(data, instances), label["dicom"]["instanceid"], 0  # type: ignore
                     )
                     filename = uniquify_path(
-                        os.path.join(dirname, f"{label['dicom']['instanceid']}.nii")
+                        os.path.join(dirname, f"{label['dicom']['instanceid']}.nii.gz")
                     )
                     new_img = nibabel.Nifti1Image(new_data, affine, header)
                     nibabel.save(new_img, filename)
@@ -111,14 +106,11 @@
     """Process nifti upload files."""
     # pylint: disable=too-many-locals, too-many-branches, import-outside-toplevel
     # pylint: disable=too-many-statements, too-many-return-statements
-<<<<<<< HEAD
     import nibabel  # type: ignore
     import numpy
 
-=======
     if isinstance(files, str):
         files = [files]
->>>>>>> e98c83c4
     if not files or any(
         not isinstance(file_, str) or not os.path.isfile(file_) for file_ in files
     ):
